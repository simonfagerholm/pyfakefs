# Copyright 2014 Altera Corporation. All Rights Reserved.
# Author: John McGehee
#
# Copyright 2014 John McGehee.  All Rights Reserved.
#
# Licensed under the Apache License, Version 2.0 (the "License");
# you may not use this file except in compliance with the License.
# You may obtain a copy of the License at
#
#      http://www.apache.org/licenses/LICENSE-2.0
#
# Unless required by applicable law or agreed to in writing, software
# distributed under the License is distributed on an "AS IS" BASIS,
# WITHOUT WARRANTIES OR CONDITIONS OF ANY KIND, either express or implied.
# See the License for the specific language governing permissions and
# limitations under the License.

"""A base class for unit tests using the :py:class:`pyfakefs` module.

This class searches `sys.modules` for modules that import the `os`, `glob`,
`shutil`, and `tempfile` modules.

The `setUp()` method binds these modules to the corresponding fake
modules from `pyfakefs`.  Further, the built in functions `file()` and
`open()` are bound to fake functions.

The `tearDownPyfakefs()` method returns the module bindings to their original
state.

It is expected that `setUp()` be invoked at the beginning of the derived
class' `setUp()` method, and `tearDownPyfakefs()` be invoked at the end of the
derived class' `tearDown()` method.

During the test, everything uses the fake file system and modules.  This means
that even in your test, you can use familiar functions like `open()` and
`os.makedirs()` to manipulate the fake file system.

This also means existing unit tests that use the real file system can be
retro-fitted to use `pyfakefs` by simply changing their base class from
`:py:class`unittest.TestCase` to
`:py:class`pyfakefs.fake_filesystem_unittest.TestCase`.
"""

import sys
import unittest
import doctest
import inspect
import fake_filesystem
import fake_filesystem_glob
import fake_filesystem_shutil
import fake_tempfile

import mock

def load_doctests(loader, tests, ignore, module):
    '''Load the doctest tests for the specified module into unittest.'''
    stubber = Stubber()
    globs = stubber.replaceGlobs(vars(module))
    tests.addTests(doctest.DocTestSuite(module,
                                        globs=globs,
                                        setUp=stubber.setUp,
                                        tearDown=stubber.tearDown))
    return tests


class TestCase(unittest.TestCase):
    def __init__(self, methodName='runTest'):
        super(TestCase, self).__init__(methodName)
        self.stubber = Stubber()
        
    @property
    def fs(self):
        return self.stubber.fs
    
    @property
    def patches(self):
        return self.stubber.patches
        
    def setUpPyfakefs(self):
        '''Bind the file-related modules to the :py:class:`pyfakefs` fake file
        system instead of the real file system.  Also bind the fake `file()` and
        `open()` functions.
        
        Invoke this at the beginning of the `setUp()` method in your unit test
        class.
        '''
        self.stubber.setUp()
    
    def tearDownPyfakefs(self):
        '''Clear the fake file system bindings created by `setUp()`.
        
        Invoke this at the end of the `tearDown()` method in your unit test
        class.
        '''
        self.stubber.tearDown()

class Stubber(object):
    '''
    Instantiate a stub creator to bind and un-bind the file-related modules to
    the :py:module:`pyfakefs` fake modules.
    '''
    SKIPMODULES = set([None, fake_filesystem, fake_filesystem_glob,
                      fake_filesystem_shutil, fake_tempfile, unittest,
                      sys])
    '''Stub nothing that is imported within these modules.
    `sys` is included to prevent `sys.path` from being stubbed with the fake
    `os.path`.
    '''
    assert None in SKIPMODULES, "sys.modules contains 'None' values; must skip them."
    
    SKIPNAMES = set(['os', 'glob', 'path', 'shutil', 'tempfile'])
        
    def __init__(self):
        # Attributes set by _findModules()
        self._osModules = None
        self._globModules = None
        self._pathModules = None
        self._shutilModules = None
        self._tempfileModules = None
        self._findModules()
        assert None not in vars(self).values(), \
                "_findModules() missed the initialization of an instance variable"
        
        # Attributes set by refresh()
        self.fs = None
        self.fake_os = None
        self.fake_glob = None
        self.fake_path = None
        self.fake_shutil = None
        self.fake_tempfile_ = None
        self.fake_open = None
        # _isStale is set by tearDown(), reset by refresh()
        self._isStale = True
        self.refresh()
        assert None not in vars(self).values(), \
                "refresh() missed the initialization of an instance variable"
        assert self._isStale == False, "refresh() did not reset _isStale"
        
    def _findModules(self):
        '''Find and cache all modules that import file system modules.
        Later, `setUp()` will stub these with the fake file system
        modules.
        '''
        self._osModules = set()
        self._globModules = set()
        self._pathModules = set()
        self._shutilModules = set()
        self._tempfileModules = set()
        for name, module in set(sys.modules.items()):
            if module in self.SKIPMODULES or name in self.SKIPNAMES or (not inspect.ismodule(module)):
                continue
            if 'os' in module.__dict__ and inspect.ismodule(module.__dict__['os']):
                self._osModules.add(name + '.os')
            if 'glob' in module.__dict__:
                self._globModules.add(name + '.glob')
            if 'path' in module.__dict__:
                self._pathModules.add(name + '.path')
            if 'shutil' in module.__dict__:
                self._shutilModules.add(name + '.shutil')
            if 'tempfile' in module.__dict__:
                self._tempfileModules.add(name + '.tempfile')
            
    def refresh(self):
        '''Renew the fake file system and set the _isStale flag to `False`.'''
        self._stopAllPatches()
        
        self.fs = fake_filesystem.FakeFilesystem()
        self.fake_os = fake_filesystem.FakeOsModule(self.fs)
        self.fake_glob = fake_filesystem_glob.FakeGlobModule(self.fs)
        self.fake_path = fake_filesystem.FakePathModule(self.fs)
        self.fake_shutil = fake_filesystem_shutil.FakeShutilModule(self.fs)
        self.fake_tempfile_ = fake_tempfile.FakeTempfileModule(self.fs)
        self.fake_open = fake_filesystem.FakeFileOpen(self.fs)

        self._isStale = False

    def _stopAllPatches(self):
        '''Stop (undo) all active patches.'''
        mock.patch.stopall()

    def setUp(self, doctester=None):
        '''Bind the file-related modules to the :py:class:`pyfakefs` fake
        modules real ones.  Also bind the fake `file()` and `open()` functions.
        '''
        if self._isStale:
            self.refresh()
        
        if doctester is not None:
            doctester.globs = self.replaceGlobs(doctester.globs)
            
        def startPatch(self, realModuleName, fakeModule):
            if realModuleName == 'unittest.main.os':
                # Known issue with unittest.main resolving to unittest.main.TestProgram
                # See mock module bug 250, https://code.google.com/p/mock/issues/detail?id=250.
                return
            patch = mock.patch(realModuleName, new=fakeModule)
            try:
                patch.start()
            except:
                target, attribute = realModuleName.rsplit('.', 1)
                print("Warning: Could not patch '{}' on module '{}' because '{}' resolves to {}".format(attribute, target, target, patch.getter()))
                print("         See mock module bug 250, https://code.google.com/p/mock/issues/detail?id=250")
            
        startPatch(self, '__builtin__.file', self.fake_open)
        startPatch(self, '__builtin__.open', self.fake_open)

        for module in self._osModules:
            startPatch(self, module, self.fake_os)
        for module in self._globModules:
            startPatch(self, module, self.fake_glob)
        for module in self._pathModules:
            startPatch(self, module, self.fake_path)
        for module in self._shutilModules:
            startPatch(self, module, self.fake_shutil)
        for module in self._tempfileModules:
            startPatch(self, module, self.fake_tempfile_)
    
    def replaceGlobs(self, globs_):
        globs = globs_.copy()
        if self._isStale:
            self.refresh()
        if 'os' in globs:
            globs['os'] = fake_filesystem.FakeOsModule(self.fs)
        if 'glob' in globs:
            globs['glob'] = fake_filesystem_glob.FakeGlobModule(self.fs)
        if 'path' in globs:
            globs['path'] =  fake_filesystem.FakePathModule(self.fs)
        if 'shutil' in globs:
            globs['shutil'] = fake_filesystem_shutil.FakeShutilModule(self.fs)
        if 'tempfile' in globs:
            globs['tempfile'] = fake_tempfile.FakeTempfileModule(self.fs)
        return globs
    
    def tearDown(self, doctester=None):
        '''Clear the fake filesystem bindings created by `setUp()`.
        
        Invoke this at the end of the `tearDown()` method in your unit test
        class.
        '''
        self._isStale = True
<<<<<<< HEAD
<<<<<<< HEAD
        self.stubs.SmartUnsetAll()

if __name__ == '__main__':
    unittest.main()
=======
        self._stopAllPatches()
>>>>>>> d0d4814... Replace dependency on 'mox' with standard library module 'mock'.
=======
        self.stubs.SmartUnsetAll()
>>>>>>> e95adaec
<|MERGE_RESOLUTION|>--- conflicted
+++ resolved
@@ -238,15 +238,4 @@
         class.
         '''
         self._isStale = True
-<<<<<<< HEAD
-<<<<<<< HEAD
-        self.stubs.SmartUnsetAll()
-
-if __name__ == '__main__':
-    unittest.main()
-=======
-        self._stopAllPatches()
->>>>>>> d0d4814... Replace dependency on 'mox' with standard library module 'mock'.
-=======
-        self.stubs.SmartUnsetAll()
->>>>>>> e95adaec
+        self._stopAllPatches()